--- conflicted
+++ resolved
@@ -29,8 +29,6 @@
       response: Traces
 
 types:
-<<<<<<< HEAD
-=======
   CreateTraceRequest:
     properties:
       id: optional<string>
@@ -46,7 +44,6 @@
       public:
         type: optional<boolean>
         docs: Make trace publicly accessible via url
->>>>>>> 6274cc44
   Traces:
     properties:
       data: list<commons.TraceWithDetails>
