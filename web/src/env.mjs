--- conflicted
+++ resolved
@@ -73,13 +73,8 @@
     // Database exports
     DB_EXPORT_PAGE_SIZE: z.number().optional(),
     // Worker
-<<<<<<< HEAD
-    WORKER_HOST: z.string().optional(),
-    WORKER_PASSWORD: z.string().optional(),
-=======
     LANGFUSE_WORKER_HOST: z.string().optional(),
     LANGFUSE_WORKER_PASSWORD: z.string().optional(),
->>>>>>> 6f108da9
     // Prompt playground
     OPENAI_API_KEY: z.string().optional(),
     ANTHROPIC_API_KEY: z.string().optional(),
@@ -167,13 +162,8 @@
     // Database exports
     DB_EXPORT_PAGE_SIZE: process.env.DB_EXPORT_PAGE_SIZE,
     // Worker
-<<<<<<< HEAD
-    WORKER_HOST: process.env.WORKER_HOST,
-    WORKER_PASSWORD: process.env.WORKER_PASSWORD,
-=======
     LANGFUSE_WORKER_HOST: process.env.LANGFUSE_WORKER_HOST,
     LANGFUSE_WORKER_PASSWORD: process.env.LANGFUSE_WORKER_PASSWORD,
->>>>>>> 6f108da9
     // Prompt playground
     OPENAI_API_KEY: process.env.OPENAI_API_KEY,
     ANTHROPIC_API_KEY: process.env.ANTHROPIC_API_KEY,
