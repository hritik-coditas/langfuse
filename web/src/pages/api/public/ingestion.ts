--- conflicted
+++ resolved
@@ -10,11 +10,7 @@
   type ingestionApiSchema,
   eventTypes,
   ingestionEvent,
-<<<<<<< HEAD
-} from "@langfuse/shared/backend";
-=======
 } from "@langfuse/shared";
->>>>>>> 74be1e87
 import { type ApiAccessScope } from "@/src/features/public-api/server/types";
 import { persistEventMiddleware } from "@/src/server/api/services/event-service";
 import { backOff } from "exponential-backoff";
