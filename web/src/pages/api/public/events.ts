--- conflicted
+++ resolved
@@ -6,11 +6,7 @@
   CreateEventEvent,
   eventTypes,
   ingestionBatchEvent,
-<<<<<<< HEAD
-} from "@langfuse/shared/backend";
-=======
 } from "@langfuse/shared";
->>>>>>> 74be1e87
 import {
   handleBatch,
   handleBatchResultLegacy,
