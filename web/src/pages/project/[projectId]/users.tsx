import { useRouter } from "next/router";
import { useEffect } from "react";
import { NumberParam, useQueryParams, withDefault } from "use-query-params";
import { DataTableToolbar } from "@/src/components/table/data-table-toolbar";

import { GroupedScoreBadges } from "@/src/components/grouped-score-badge";
import { FullScreenPage } from "@/src/components/layouts/full-screen-page";
import Header from "@/src/components/layouts/header";
import { DataTable } from "@/src/components/table/data-table";
import TableLink from "@/src/components/table/table-link";
import { type LangfuseColumnDef } from "@/src/components/table/types";
import { Skeleton } from "@/src/components/ui/skeleton";
import { useQueryFilterState } from "@/src/features/filters/hooks/useFilterState";
import { useDetailPageLists } from "@/src/features/navigate-detail-pages/context";
import { api } from "@/src/utils/api";
import { compactNumberFormatter, usdFormatter } from "@/src/utils/numbers";
import { type RouterInput, type RouterOutput } from "@/src/utils/types";
import { type Score } from "@langfuse/shared";
<<<<<<< HEAD
import { localtimeDateOffsetByDays } from "@/src/utils/dates";
import { useSession } from "next-auth/react";
=======
import { utcDateOffsetByDays } from "@/src/utils/dates";
>>>>>>> 2a30f544
import { usersTableCols } from "@/src/server/api/definitions/usersTable";
import { joinTableCoreAndMetrics } from "@/src/components/table/utils/joinTableCoreAndMetrics";
import { useLookBackDays } from "@/src/hooks/useLookBackDays";

export type ScoreFilterInput = Omit<RouterInput["users"]["all"], "projectId">;

type RowData = {
  userId: string;
  firstEvent: string;
  lastEvent: string;
  totalEvents: string;
};

export default function UsersPage() {
  const router = useRouter();
  const projectId = router.query.projectId as string;

  const [userFilterState, setUserFilterState] = useQueryFilterState(
    [
      {
        column: "timestamp",
        type: "datetime",
        operator: ">",
<<<<<<< HEAD
        value: localtimeDateOffsetByDays(
          session.data?.environment.defaultTableDateTimeOffset ?? -7,
        ),
=======
        value: utcDateOffsetByDays(-useLookBackDays(projectId)),
>>>>>>> 2a30f544
      },
    ],
    "users",
  );

  const { setDetailPageList } = useDetailPageLists();

  const [paginationState, setPaginationState] = useQueryParams({
    pageIndex: withDefault(NumberParam, 0),
    pageSize: withDefault(NumberParam, 50),
  });

  const users = api.users.all.useQuery({
    filter: userFilterState,
    page: paginationState.pageIndex,
    limit: paginationState.pageSize,
    projectId,
  });

  // this API call will return an empty array if there are no users.
  // Hence this adds one fast unnecessary API call if there are no users.
  const userMetrics = api.users.metrics.useQuery(
    {
      projectId,
      userIds: users.data?.users.map((u) => u.userId) ?? [],
    },
    {
      enabled: users.isSuccess,
      trpc: {
        context: {
          skipBatch: true,
        },
      },
    },
  );

  type UserCoreOutput = RouterOutput["users"]["all"]["users"][number];
  type UserMetricsOutput = RouterOutput["users"]["metrics"][number];

  type CoreType = Omit<UserCoreOutput, "userId"> & { id: string };
  type MetricType = Omit<UserMetricsOutput, "userId"> & { id: string };

  const userRowData = joinTableCoreAndMetrics<CoreType, MetricType>(
    users.data?.users.map((u) => ({
      ...u,
      id: u.userId,
    })),
    userMetrics.data?.map((u) => ({
      ...u,
      id: u.userId,
    })),
  );

  const totalCount = users.data?.totalUsers ?? 0;

  useEffect(() => {
    if (users.isSuccess) {
      setDetailPageList(
        "users",
        users.data.users.map((u) => encodeURIComponent(u.userId)),
      );
    }
    // eslint-disable-next-line react-hooks/exhaustive-deps
  }, [users.isSuccess, users.data]);

  const columns: LangfuseColumnDef<RowData>[] = [
    {
      accessorKey: "userId",
      enableColumnFilter: true,
      header: "User ID",
      cell: ({ row }) => {
        const value = row.getValue("userId");
        return typeof value === "string" ? (
          <>
            <TableLink
              path={`/project/${projectId}/users/${encodeURIComponent(value)}`}
              value={value}
              truncateAt={40}
            />
          </>
        ) : undefined;
      },
    },
    {
      accessorKey: "firstEvent",
      header: "First Event",
      cell: ({ row }) => {
        const value: unknown = row.getValue("firstEvent");
        if (!userMetrics.isSuccess) {
          return <Skeleton className="h-3 w-1/2" />;
        }
        if (typeof value === "string") {
          return <>{value}</>;
        }
      },
    },
    {
      accessorKey: "lastEvent",
      header: "Last Event",
      cell: ({ row }) => {
        const value: unknown = row.getValue("lastEvent");
        if (!userMetrics.isSuccess) {
          return <Skeleton className="h-3 w-1/2" />;
        }
        if (typeof value === "string") {
          return <>{value}</>;
        }
      },
    },
    {
      accessorKey: "totalEvents",
      header: "Total Events",
      cell: ({ row }) => {
        const value: unknown = row.getValue("totalEvents");
        if (!userMetrics.isSuccess) {
          return <Skeleton className="h-3 w-1/2" />;
        }
        if (typeof value === "string") {
          return <>{value}</>;
        }
      },
    },
    {
      accessorKey: "totalTokens",
      header: "Total Tokens",
      cell: ({ row }) => {
        const value: unknown = row.getValue("totalTokens");
        if (!userMetrics.isSuccess) {
          return <Skeleton className="h-3 w-1/2" />;
        }
        if (typeof value === "string") {
          return <>{value}</>;
        }
      },
    },
    {
      accessorKey: "totalCost",
      header: "Total Cost",
      cell: ({ row }) => {
        const value: unknown = row.getValue("totalCost");
        if (!userMetrics.isSuccess) {
          return <Skeleton className="h-3 w-1/2" />;
        }
        if (typeof value === "string") {
          return <>{value}</>;
        }
      },
    },
    {
      accessorKey: "lastScore",
      header: "Last Score",
      cell: ({ row }) => {
        const value: Score | null = row.getValue("lastScore");
        if (!userMetrics.isSuccess) {
          return <Skeleton className="h-3 w-1/2" />;
        }

        return (
          <>
            {value ? (
              <div className="flex items-center gap-4">
                <TableLink
                  path={
                    value.observationId
                      ? `/project/${projectId}/traces/${value.traceId}?observation=${value.observationId}`
                      : `/project/${projectId}/traces/${value.traceId}`
                  }
                  value={value.traceId}
                />
                <GroupedScoreBadges scores={[value]} />
              </div>
            ) : undefined}
          </>
        );
      },
    },
  ];

  return (
    <FullScreenPage>
      <Header
        title="Users"
        help={{
          description:
            "Attribute data in Langfuse to a user by adding a userId to your traces. See docs to learn more.",
          href: "https://langfuse.com/docs/user-explorer",
        }}
      />
      <DataTableToolbar
        filterColumnDefinition={usersTableCols}
        filterState={userFilterState}
        setFilterState={setUserFilterState}
        columns={columns}
      />
      <DataTable
        columns={columns}
        data={
          users.isLoading
            ? { isLoading: true, isError: false }
            : users.isError
              ? {
                  isLoading: false,
                  isError: true,
                  error: users.error.message,
                }
              : {
                  isLoading: false,
                  isError: false,
                  data: userRowData.rows?.map((t) => {
                    return {
                      userId: t.id,
                      firstEvent:
                        t.firstTrace?.toLocaleString() ?? "No event yet",
                      lastEvent:
                        t.lastObservation?.toLocaleString() ??
                        t.lastTrace?.toLocaleString() ??
                        "No event yet",
                      totalEvents: compactNumberFormatter(
                        (Number(t.totalTraces) || 0) +
                          (Number(t.totalObservations) || 0),
                      ),
                      totalTokens: compactNumberFormatter(t.totalTokens ?? 0),
                      lastScore: t.lastScore,
                      totalCost: usdFormatter(
                        t.sumCalculatedTotalCost ?? 0,
                        2,
                        2,
                      ),
                    };
                  }),
                }
        }
        pagination={{
          pageCount: Math.ceil(totalCount / paginationState.pageSize),
          onChange: setPaginationState,
          state: paginationState,
        }}
      />
    </FullScreenPage>
  );
}<|MERGE_RESOLUTION|>--- conflicted
+++ resolved
@@ -16,12 +16,7 @@
 import { compactNumberFormatter, usdFormatter } from "@/src/utils/numbers";
 import { type RouterInput, type RouterOutput } from "@/src/utils/types";
 import { type Score } from "@langfuse/shared";
-<<<<<<< HEAD
 import { localtimeDateOffsetByDays } from "@/src/utils/dates";
-import { useSession } from "next-auth/react";
-=======
-import { utcDateOffsetByDays } from "@/src/utils/dates";
->>>>>>> 2a30f544
 import { usersTableCols } from "@/src/server/api/definitions/usersTable";
 import { joinTableCoreAndMetrics } from "@/src/components/table/utils/joinTableCoreAndMetrics";
 import { useLookBackDays } from "@/src/hooks/useLookBackDays";
@@ -45,13 +40,7 @@
         column: "timestamp",
         type: "datetime",
         operator: ">",
-<<<<<<< HEAD
-        value: localtimeDateOffsetByDays(
-          session.data?.environment.defaultTableDateTimeOffset ?? -7,
-        ),
-=======
-        value: utcDateOffsetByDays(-useLookBackDays(projectId)),
->>>>>>> 2a30f544
+        value: localtimeDateOffsetByDays(-useLookBackDays(projectId)),
       },
     ],
     "users",
