--- conflicted
+++ resolved
@@ -11,7 +11,6 @@
 import { Button } from "@/src/components/ui/button";
 import Link from "next/link";
 import { LlmApiKeyList } from "@/src/features/public-api/components/LLMApiKeyList";
-<<<<<<< HEAD
 import { PagedSettingsContainer } from "@/src/components/PagedSettingsContainer";
 import { useQueryProject } from "@/src/features/projects/utils/useProject";
 import MembersTable from "@/src/components/table/use-cases/members";
@@ -20,16 +19,13 @@
 import { PostHogLogo } from "@/src/components/PosthogLogo";
 import { Card } from "@/src/components/ui/card";
 import { TransferOrganizationButton } from "@/src/features/projects/components/TransferOrganizationButton";
-=======
 import { ScoreConfigSettings } from "@/src/features/manual-scoring/components/ScoreConfigSettings";
->>>>>>> 0396525f
 
 export default function SettingsPage() {
   const { project, organization } = useQueryProject();
   if (!project || !organization) return null;
   return (
     <div className="md:container">
-<<<<<<< HEAD
       <Header title="Project Settings" />
       <PagedSettingsContainer
         pages={[
@@ -69,6 +65,10 @@
             ),
           },
           {
+            title: "Scores / Evaluation",
+            content: <ScoreConfigSettings projectId={project.id} />,
+          },
+          {
             title: "Members",
             content: (
               <div>
@@ -99,24 +99,6 @@
           },
         ]}
       />
-=======
-      <Header title="Settings" />
-      <div className="flex flex-col gap-10">
-        <HostNameProject />
-        <ApiKeyList projectId={projectId} />
-        <LlmApiKeyList projectId={projectId} />
-        <ProjectMembersTable projectId={projectId} />
-        <ProjectUsageChart projectId={projectId} />
-        <ScoreConfigSettings projectId={projectId} />
-        <Integrations projectId={projectId} />
-        <Instructions />
-        <RenameProject projectId={projectId} />
-        <div className="space-y-3">
-          <DeleteProjectButton projectId={projectId} />
-          <TransferOwnershipButton projectId={projectId} />
-        </div>
-      </div>
->>>>>>> 0396525f
     </div>
   );
 }
