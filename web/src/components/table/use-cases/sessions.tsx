import { StarSessionToggle } from "@/src/components/star-toggle";
import { DataTable } from "@/src/components/table/data-table";
import { DataTableToolbar } from "@/src/components/table/data-table-toolbar";
import TableLink from "@/src/components/table/table-link";
import { type LangfuseColumnDef } from "@/src/components/table/types";
import { TokenUsageBadge } from "@/src/components/token-usage-badge";
import useColumnVisibility from "@/src/features/column-visibility/hooks/useColumnVisibility";
import { useQueryFilterState } from "@/src/features/filters/hooks/useFilterState";
import { type FilterState } from "@/src/features/filters/types";
import { useDetailPageLists } from "@/src/features/navigate-detail-pages/context";
import { useOrderByState } from "@/src/features/orderBy/hooks/useOrderByState";
import { sessionsTableColsWithOptions } from "@/src/server/api/definitions/sessionsView";
import { api } from "@/src/utils/api";
import { formatIntervalSeconds, utcDateOffsetByDays } from "@/src/utils/dates";
import { usdFormatter } from "@/src/utils/numbers";
import { type RouterOutput } from "@/src/utils/types";
import type Decimal from "decimal.js";
import { useEffect } from "react";
import { NumberParam, useQueryParams, withDefault } from "use-query-params";

export type SessionTableRow = {
  id: string;
  createdAt: string;
  userIds: string[];
  countTraces: number;
  bookmarked: boolean;
  sessionDuration: number | null;
  inputCost: Decimal;
  outputCost: Decimal;
  totalCost: Decimal;
  inputTokens: number;
  outputTokens: number;
  totalTokens: number;
};

export type SessionTableProps = {
  projectId: string;
  userId?: string;
  omittedFilter?: string[];
};

export default function SessionsTable({
  projectId,
  userId,
  omittedFilter = [],
}: SessionTableProps) {
  const { setDetailPageList } = useDetailPageLists();

<<<<<<< HEAD
  const [userFilterState, setUserFilterState] = useQueryFilterState(
    [
      {
        column: "Created At",
        type: "datetime",
        operator: ">",
        value: utcDateOffsetByDays(-14),
      },
    ],
    "sessions",
  );
=======
  const [userFilterState, setUserFilterState] = useQueryFilterState([
    {
      column: "Created At",
      type: "datetime",
      operator: ">",
      value: utcDateOffsetByDays(-14),
    },
  ]);
>>>>>>> 984d2b49

  const userIdFilter: FilterState = userId
    ? [
        {
<<<<<<< HEAD
          column: "User ID",
=======
          column: "User Ids",
>>>>>>> 984d2b49
          type: "string",
          operator: "contains",
          value: userId,
        },
      ]
    : [];

  const filterState = userFilterState.concat(userIdFilter);

  const [paginationState, setPaginationState] = useQueryParams({
    pageIndex: withDefault(NumberParam, 0),
    pageSize: withDefault(NumberParam, 50),
  });

  const [orderByState, setOrderByState] = useOrderByState({
    column: "createdAt",
    order: "DESC",
  });

  const sessions = api.sessions.all.useQuery({
    page: paginationState.pageIndex,
    limit: paginationState.pageSize,
    projectId,
    filter: filterState,
    orderBy: orderByState,
  });

  const filterOptions = api.sessions.filterOptions.useQuery(
    {
      projectId,
    },
    {
      trpc: {
        context: {
          skipBatch: true,
        },
      },
    },
  );

  const totalCount = sessions.data?.slice(1)[0]?.totalCount ?? 0;
  useEffect(() => {
    if (sessions.isSuccess) {
      setDetailPageList(
        "sessions",
        sessions.data.map((t) => t.id),
      );
    }
    // eslint-disable-next-line react-hooks/exhaustive-deps
  }, [sessions.isSuccess, sessions.data]);

  const convertToTableRow = (
    session: RouterOutput["sessions"]["all"][0],
  ): SessionTableRow => {
    return {
      id: session.id,
      createdAt: session.createdAt.toLocaleString(),
      userIds: session.userIds,
      countTraces: session.countTraces,
      bookmarked: session.bookmarked,
      sessionDuration: session.sessionDuration,
      inputCost: session.inputCost,
      outputCost: session.outputCost,
      totalCost: session.totalCost,
      inputTokens: session.promptTokens,
      outputTokens: session.completionTokens,
      totalTokens: session.totalTokens,
    };
  };

  const columns: LangfuseColumnDef<SessionTableRow>[] = [
    {
      accessorKey: "bookmarked",
      id: "bookmarked",
      header: undefined,
      cell: ({ row }) => {
        const bookmarked = row.getValue("bookmarked");
        const sessionId = row.getValue("id");

        return typeof sessionId === "string" &&
          typeof bookmarked === "boolean" ? (
          <StarSessionToggle
            sessionId={sessionId}
            projectId={projectId}
            value={bookmarked}
            size="xs"
          />
        ) : undefined;
      },
      enableSorting: true,
    },
    {
      accessorKey: "id",
      id: "id",
      header: "ID",
      cell: ({ row }) => {
        const value = row.getValue("id");
        return value && typeof value === "string" ? (
          <TableLink
            path={`/project/${projectId}/sessions/${encodeURIComponent(value)}`}
            value={value}
            truncateAt={40}
          />
        ) : undefined;
      },
      enableSorting: true,
    },
    {
      accessorKey: "createdAt",
      id: "createdAt",
      header: "Created At",
      enableHiding: true,
      enableSorting: true,
    },
    {
      accessorKey: "sessionDuration",
      id: "sessionDuration",
      header: "Duration",
      enableHiding: true,
      cell: ({ row }) => {
        const value = row.getValue("sessionDuration");
        return value && typeof value === "number"
          ? formatIntervalSeconds(value)
          : undefined;
      },
      enableSorting: true,
    },
    {
      accessorKey: "userIds",
      enableColumnFilter: !omittedFilter.find((f) => f === "userIds"),
      id: "userIds",
      header: "User IDs",
      enableHiding: true,
      cell: ({ row }) => {
        const value = row.getValue("userIds");
        return value && Array.isArray(value) ? (
          <div className="flex gap-1">
            {(value as string[]).map((user) => (
              <TableLink
                key={user}
                path={`/project/${projectId}/users/${encodeURIComponent(user)}`}
                value={user}
                truncateAt={40}
              />
            ))}
          </div>
        ) : undefined;
      },
    },
    {
      accessorKey: "countTraces",
      id: "countTraces",
      header: "Traces Count",
      enableHiding: true,
      enableSorting: true,
    },
    {
      accessorKey: "inputCost",
      id: "inputCost",
      header: "Input Cost",
      enableHiding: true,
      defaultHidden: true,
      enableSorting: true,
      cell: ({ row }) => {
        const value: Decimal | null | undefined = row.getValue("inputCost");
        return value ? (
          <span>{usdFormatter(value.toNumber())}</span>
        ) : undefined;
      },
    },
    {
      accessorKey: "outputCost",
      id: "outputCost",
      header: "Output Cost",
      enableHiding: true,
      enableSorting: true,
      defaultHidden: true,
      cell: ({ row }) => {
        const value: Decimal | null | undefined = row.getValue("outputCost");

        return value ? (
          <span>{usdFormatter(value.toNumber())}</span>
        ) : undefined;
      },
    },
    {
      accessorKey: "totalCost",
      id: "totalCost",
      header: "Total Cost",
      enableHiding: true,
      enableSorting: true,
      cell: ({ row }) => {
        const value: Decimal | null | undefined = row.getValue("totalCost");

        return value ? (
          <span>{usdFormatter(value.toNumber())}</span>
        ) : undefined;
      },
    },
    {
      accessorKey: "inputTokens",
      id: "inputTokens",
      header: "Input Tokens",
      enableHiding: true,
      defaultHidden: true,
      enableSorting: true,
      cell: ({ row }) => {
        const value: number | undefined = row.getValue("inputTokens");

        return value ? <span>{Number(value)}</span> : undefined;
      },
    },
    {
      accessorKey: "outputTokens",
      id: "outputTokens",
      header: "Output Tokens",
      enableHiding: true,
      defaultHidden: true,
      enableSorting: true,
      cell: ({ row }) => {
        const value = row.getValue("outputTokens");

        return value ? <span>{Number(value)}</span> : undefined;
      },
    },
    {
      accessorKey: "totalTokens",
      id: "totalTokens",
      header: "Total Tokens",
      enableHiding: true,
      defaultHidden: true,
      enableSorting: true,
      cell: ({ row }) => {
        const value = row.getValue("totalTokens");
        return value ? <span>{Number(value)}</span> : undefined;
      },
    },
    {
      accessorKey: "usage",
      id: "usage",
      header: "Usage",
      enableHiding: true,
      enableSorting: true,
      cell: ({ row }) => {
        const promptTokens = row.getValue("inputTokens");
        const completionTokens = row.getValue("outputTokens");
        const totalTokens = row.getValue("totalTokens");
        return (
          <TokenUsageBadge
            promptTokens={Number(promptTokens)}
            completionTokens={Number(completionTokens)}
            totalTokens={Number(totalTokens)}
            inline
          />
        );
      },
    },
  ];

  const [columnVisibility, setColumnVisibility] =
    useColumnVisibility<SessionTableRow>("sessionsColumnVisibility", columns);

  return (
    <div>
      <DataTableToolbar
        filterColumnDefinition={sessionsTableColsWithOptions(
          filterOptions.data,
        )}
        filterState={userFilterState}
        setFilterState={setUserFilterState}
        columns={columns}
        columnVisibility={columnVisibility}
        setColumnVisibility={setColumnVisibility}
      />
      <DataTable
        columns={columns}
        data={
          sessions.isLoading
            ? { isLoading: true, isError: false }
            : sessions.isError
              ? {
                  isLoading: false,
                  isError: true,
                  error: sessions.error.message,
                }
              : {
                  isLoading: false,
                  isError: false,
                  data: sessions.data.map((t) => convertToTableRow(t)),
                }
        }
        pagination={{
          pageCount: Math.ceil(totalCount / paginationState.pageSize),
          onChange: setPaginationState,
          state: paginationState,
        }}
        setOrderBy={setOrderByState}
        orderBy={orderByState}
        columnVisibility={columnVisibility}
        onColumnVisibilityChange={setColumnVisibility}
        help={{
          description:
            "A session is a collection of related traces, such as a conversation or thread. To begin, add a sessionId to the trace.",
          href: "https://langfuse.com/docs/sessions",
        }}
      />
    </div>
  );
}<|MERGE_RESOLUTION|>--- conflicted
+++ resolved
@@ -46,19 +46,6 @@
 }: SessionTableProps) {
   const { setDetailPageList } = useDetailPageLists();
 
-<<<<<<< HEAD
-  const [userFilterState, setUserFilterState] = useQueryFilterState(
-    [
-      {
-        column: "Created At",
-        type: "datetime",
-        operator: ">",
-        value: utcDateOffsetByDays(-14),
-      },
-    ],
-    "sessions",
-  );
-=======
   const [userFilterState, setUserFilterState] = useQueryFilterState([
     {
       column: "Created At",
@@ -67,16 +54,11 @@
       value: utcDateOffsetByDays(-14),
     },
   ]);
->>>>>>> 984d2b49
 
   const userIdFilter: FilterState = userId
     ? [
         {
-<<<<<<< HEAD
-          column: "User ID",
-=======
           column: "User Ids",
->>>>>>> 984d2b49
           type: "string",
           operator: "contains",
           value: userId,
