--- conflicted
+++ resolved
@@ -13,14 +13,10 @@
 import { type FilterState } from "@langfuse/shared";
 import { useDetailPageLists } from "@/src/features/navigate-detail-pages/context";
 import { useOrderByState } from "@/src/features/orderBy/hooks/useOrderByState";
-<<<<<<< HEAD
-import { tracesTableColsWithOptions } from "@langfuse/shared";
-=======
 import {
   TraceOptions,
   tracesTableColsWithOptions,
 } from "@/src/server/api/definitions/tracesTable";
->>>>>>> 0d28053a
 import { api } from "@/src/utils/api";
 import { formatIntervalSeconds, utcDateOffsetByDays } from "@/src/utils/dates";
 import { type RouterInput, type RouterOutput } from "@/src/utils/types";
@@ -157,8 +153,6 @@
     },
   );
 
-<<<<<<< HEAD
-=======
   const transformFilterOptions = (
     traceFilterOptions: TraceOptions | undefined,
   ) => {
@@ -167,7 +161,6 @@
     );
   };
 
->>>>>>> 0d28053a
   const convertToTableRow = (
     trace: RouterOutput["traces"]["all"]["traces"][0],
   ): TracesTableRow => {
