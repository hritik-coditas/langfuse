--- conflicted
+++ resolved
@@ -116,13 +116,7 @@
         column: "Start Time",
         type: "datetime",
         operator: ">",
-<<<<<<< HEAD
-        value: localtimeDateOffsetByDays(
-          session.data?.environment.defaultTableDateTimeOffset ?? -7,
-        ),
-=======
-        value: utcDateOffsetByDays(-useLookBackDays(projectId)),
->>>>>>> 2a30f544
+        value: localtimeDateOffsetByDays(-useLookBackDays(projectId)),
       },
     ],
     "generations",
