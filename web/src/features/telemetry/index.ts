--- conflicted
+++ resolved
@@ -1,10 +1,5 @@
 import { VERSION } from "@/src/constants";
-<<<<<<< HEAD
-import { Prisma } from "@langfuse/shared";
-import { prisma } from "@langfuse/shared/src/db";
-=======
 import { Prisma, prisma } from "@langfuse/shared/src/db";
->>>>>>> de9c199a
 import { PostHog } from "posthog-node";
 import { v4 as uuidv4 } from "uuid";
 
