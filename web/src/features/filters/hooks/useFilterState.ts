--- conflicted
+++ resolved
@@ -1,8 +1,3 @@
-<<<<<<< HEAD
-import { type FilterState, type TableName } from "@/src/features/filters/types";
-import { modelsTableCols } from "@/src/server/api/definitions/modelsTable";
-import { observationsTableCols } from "@/src/server/api/definitions/observationsTable";
-=======
 import {
   type FilterState,
   type TableName,
@@ -10,7 +5,7 @@
   tracesTableCols,
   singleFilter,
 } from "@langfuse/shared";
->>>>>>> 8c2d5262
+import { modelsTableCols } from "@/src/server/api/definitions/modelsTable";
 import { scoresTableCols } from "@/src/server/api/definitions/scoresTable";
 import { sessionsViewCols } from "@/src/server/api/definitions/sessionsView";
 import { useState } from "react";
@@ -112,16 +107,12 @@
   traces: tracesTableCols,
   sessions: sessionsViewCols,
   scores: scoresTableCols,
-<<<<<<< HEAD
   models: modelsTableCols,
-  dashboard: [{ id: "traceName", name: "traceName" }],
-=======
   prompts: promptsTableCols,
   dashboard: [
     { id: "traceName", name: "Trace Name" },
     { id: "tags", name: "Tags" },
   ],
->>>>>>> 8c2d5262
 };
 
 function getColumnId(table: TableName, name: string): string | undefined {
