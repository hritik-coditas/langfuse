import { type OrderByState } from "@/src/features/orderBy/types";
<<<<<<< HEAD
import { Prisma, type ColumnDefinition } from "@langfuse/shared";
=======
import { type ColumnDefinition } from "@/src/server/api/interfaces/tableDefinition";
import { Prisma } from "@langfuse/shared/src/db";
>>>>>>> de9c199a
import { z } from "zod";

/**
 * Convert orderBy to SQL ORDER BY clause
 * @param orderBy orderBy state
 * @param tableColumns column definitions, used to map orderBy column to internal name
 * @returns Prisma.sql
 */
export function orderByToPrismaSql(
  orderBy: OrderByState,
  tableColumns: ColumnDefinition[],
): Prisma.Sql {
  if (!orderBy) {
    return Prisma.sql`ORDER BY t.timestamp DESC NULLS LAST`;
  }
  // Get column definition to map column to internal name, e.g. "t.id"
  const col = tableColumns.find(
    // TODO: Only use id instead of name.
    // It's less error-prone & decouples data fetching from the human-readable UI labels
    (c) => c.name === orderBy.column || c.id === orderBy.column,
  );

  if (!col) {
    console.log("Invalid filter column", orderBy.column);
    throw new Error("Invalid filter column: " + orderBy.column);
  }

  // Assert that orderBy.order is either "asc" or "desc"
  const orderByOrder = z.enum(["ASC", "DESC"]);
  const order = orderByOrder.safeParse(orderBy.order);
  if (!order.success) {
    console.log("Invalid order", orderBy.order);
    throw new Error("Invalid order: " + orderBy.order);
  }

  // Both column and order are safe, can use raw SQL
  return Prisma.raw(
    `ORDER BY ${col.internal} ${order.data} ${orderBy.order === "DESC" ? "NULLS LAST" : "NULLS FIRST"}`,
  );
}<|MERGE_RESOLUTION|>--- conflicted
+++ resolved
@@ -1,10 +1,6 @@
 import { type OrderByState } from "@/src/features/orderBy/types";
-<<<<<<< HEAD
-import { Prisma, type ColumnDefinition } from "@langfuse/shared";
-=======
-import { type ColumnDefinition } from "@/src/server/api/interfaces/tableDefinition";
+import { type ColumnDefinition } from "@langfuse/shared";
 import { Prisma } from "@langfuse/shared/src/db";
->>>>>>> de9c199a
 import { z } from "zod";
 
 /**
