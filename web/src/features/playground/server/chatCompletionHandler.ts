--- conflicted
+++ resolved
@@ -2,12 +2,8 @@
 import { getToken } from "next-auth/jwt";
 import { type NextRequest, NextResponse } from "next/server";
 
-<<<<<<< HEAD
-import { fetchLLMCompletion } from "@langfuse/shared";
-=======
 import { fetchLLMCompletion } from "@langfuse/shared/src/server/llm/fetchLLMCompletion";
 
->>>>>>> 0d28053a
 import {
   validateChatCompletionBody,
   type ValidatedChatCompletionBody,
