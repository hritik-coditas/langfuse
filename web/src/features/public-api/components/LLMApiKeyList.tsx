import { TrashIcon } from "lucide-react";
import { useState } from "react";

import Header from "@/src/components/layouts/header";
import { Button } from "@/src/components/ui/button";
import { Card } from "@/src/components/ui/card";
import {
  Dialog,
  DialogContent,
  DialogFooter,
  DialogHeader,
  DialogTitle,
  DialogTrigger,
} from "@/src/components/ui/dialog";
import {
  Table,
  TableBody,
  TableCell,
  TableHead,
  TableHeader,
  TableRow,
} from "@/src/components/ui/table";
import { usePostHogClientCapture } from "@/src/features/posthog-analytics/usePostHogClientCapture";
import { useHasProjectAccess } from "@/src/features/rbac/utils/checkProjectAccess";
import { api } from "@/src/utils/api";
import { DialogDescription } from "@radix-ui/react-dialog";

import { CreateLLMApiKeyDialog } from "./CreateLLMApiKeyDialog";
import { useIsEeEnabled } from "@/src/ee/utils/useIsEeEnabled";

export function LlmApiKeyList(props: { projectId: string }) {
  const hasAccess = useHasProjectAccess({
    projectId: props.projectId,
    scope: "llmApiKeys:read",
  });
  const isEeEnabled = useIsEeEnabled();

  const apiKeys = api.llmApiKey.all.useQuery(
    {
      projectId: props.projectId,
    },
    {
      enabled: hasAccess && isEeEnabled,
    },
  );

  if (!hasAccess) return null;
  if (!isEeEnabled) return null;

  return (
    <div id="llm-api-keys">
      <Header title="LLM API keys" level="h3" />
      <p className="mb-4 text-sm">
        These keys are used to power the Langfuse playground and evaluations
        feature and will incur costs based on usage with your key provider.
      </p>
      <Card className="mb-4">
        <Table>
          <TableHeader>
            <TableRow>
              <TableHead className="hidden text-primary md:table-cell">
                Created
              </TableHead>
              <TableHead className="hidden text-primary md:table-cell">
                Provider
              </TableHead>
              <TableHead className="hidden text-primary md:table-cell">
                Adapter
              </TableHead>
              <TableHead className="hidden text-primary md:table-cell">
                Base URL
              </TableHead>
              <TableHead className="text-primary">Secret Key</TableHead>
              <TableHead />
            </TableRow>
          </TableHeader>
          <TableBody className="text-muted-foreground">
            {apiKeys.data?.data.map((apiKey) => (
              <TableRow key={apiKey.id} className="hover:bg-primary-foreground">
                <TableCell className="hidden md:table-cell">
                  {apiKey.createdAt.toLocaleDateString()}
                </TableCell>
                <TableCell className="font-mono">{apiKey.provider}</TableCell>
                <TableCell className="font-mono">{apiKey.adapter}</TableCell>
                <TableCell className="font-mono">
                  {apiKey.baseURL ?? "default"}
                </TableCell>
                <TableCell className="font-mono">
                  {apiKey.displaySecretKey}
                </TableCell>
                <TableCell>
                  <DeleteApiKeyButton
                    projectId={props.projectId}
                    apiKeyId={apiKey.id}
                  />
                </TableCell>
              </TableRow>
            ))}
          </TableBody>
        </Table>
      </Card>
      <CreateLLMApiKeyDialog />
    </div>
  );
}

// show dialog to let user confirm that this is a destructive action
function DeleteApiKeyButton(props: { projectId: string; apiKeyId: string }) {
  const capture = usePostHogClientCapture();
  const hasAccess = useHasProjectAccess({
    projectId: props.projectId,
    scope: "llmApiKeys:delete",
  });

  const utils = api.useUtils();
  const mutDeleteApiKey = api.llmApiKey.delete.useMutation({
    onSuccess: () => utils.llmApiKey.invalidate(),
  });
  const [open, setOpen] = useState(false);

  if (!hasAccess) return null;

  return (
    <Dialog open={open} onOpenChange={setOpen}>
      <DialogTrigger asChild>
        <Button variant="ghost" size="icon">
          <TrashIcon className="h-4 w-4" />
        </Button>
      </DialogTrigger>
      <DialogContent>
        <DialogHeader>
          <DialogTitle className="mb-5">Delete LLM provider</DialogTitle>
        </DialogHeader>
        <DialogDescription>
          Are you sure you want to delete this LLM provider? This action cannot
          be undone.
        </DialogDescription>
        <DialogFooter>
          <Button
            variant="destructive"
            onClick={() => {
              mutDeleteApiKey
                .mutateAsync({
                  projectId: props.projectId,
                  id: props.apiKeyId,
                })
                .then(() => {
                  capture("project_settings:llm_api_key_delete");
                  setOpen(false);
                })
                .catch((error) => {
                  console.error(error);
                });
            }}
            loading={mutDeleteApiKey.isLoading}
          >
            Permanently delete
          </Button>
          <Button variant="ghost" onClick={() => setOpen(false)}>
            Cancel
          </Button>
        </DialogFooter>
      </DialogContent>
    </Dialog>
  );
<<<<<<< HEAD
}

const formSchema = z.object({
  secretKey: z.string().min(1),
  provider: z.nativeEnum(ModelProvider),
});

export function CreateLlmApiKeyComponent(props: {
  projectId: string;
  existingApiKeys: RouterOutput["llmApiKey"]["all"]["data"];
}) {
  const capture = usePostHogClientCapture();
  const [open, setOpen] = useState(false);
  const hasAccess = useHasProjectAccess({
    projectId: props.projectId,
    scope: "llmApiKeys:create",
  });

  const utils = api.useUtils();
  const mutCreateLlmApiKey = api.llmApiKey.create.useMutation({
    onSuccess: () => utils.llmApiKey.invalidate(),
  });

  const form = useForm<z.infer<typeof formSchema>>({
    resolver: zodResolver(formSchema),
    defaultValues: {
      secretKey: "",
      provider: ModelProvider.OpenAI,
    },
  });

  if (!hasAccess) return null;

  function onSubmit(values: z.infer<typeof formSchema>) {
    if (
      props.existingApiKeys.map((k) => k.provider).includes(values.provider)
    ) {
      form.setError("provider", {
        type: "manual",
        message: "There already exists an API key for this provider.",
      });
      return;
    }
    capture("project_settings:llm_api_key_create", {
      provider: values.provider,
    });

    return mutCreateLlmApiKey
      .mutateAsync({
        projectId: props.projectId,
        secretKey: values.secretKey,
        provider: values.provider,
      })
      .then(() => {
        form.reset();
        setOpen(false);
      })
      .catch((error) => {
        console.error(error);
      });
  }

  return (
    <>
      <Dialog open={open} onOpenChange={setOpen}>
        <DialogTrigger asChild>
          <Button variant="secondary" loading={mutCreateLlmApiKey.isLoading}>
            <PlusIcon className="-ml-0.5 mr-1.5 h-5 w-5" aria-hidden="true" />
            Add new LLM API key
          </Button>
        </DialogTrigger>
        <DialogContent>
          <DialogHeader>
            <DialogTitle>Store a LLM API Key</DialogTitle>
          </DialogHeader>
          <Form {...form}>
            <form
              className={cn("flex flex-col gap-6")}
              // eslint-disable-next-line @typescript-eslint/no-misused-promises
              onSubmit={form.handleSubmit(onSubmit)}
            >
              <FormField
                control={form.control}
                name="secretKey"
                render={({ field }) => (
                  <FormItem>
                    <FormLabel>API Key</FormLabel>
                    <FormControl>
                      <Input placeholder="sk-proj-...Uwj9" {...field} />
                    </FormControl>
                    <FormDescription>
                      Your API keys are stored encrypted on our servers.
                    </FormDescription>
                    <FormMessage />
                  </FormItem>
                )}
              />
              <FormField
                control={form.control}
                name="provider"
                render={({ field }) => (
                  <FormItem>
                    <FormLabel>LLM Provider</FormLabel>
                    <Select
                      defaultValue={field.value}
                      onValueChange={(value) =>
                        field.onChange(value as ModelProvider)
                      }
                    >
                      <FormControl>
                        <SelectTrigger>
                          <SelectValue placeholder="Select a LLM provider" />
                        </SelectTrigger>
                      </FormControl>
                      <SelectContent>
                        {Object.values(ModelProvider).map((provider) => (
                          <SelectItem value={provider} key={provider}>
                            {provider}
                          </SelectItem>
                        ))}
                      </SelectContent>
                    </Select>
                    <FormMessage />
                  </FormItem>
                )}
              />
              <Button
                type="submit"
                className="w-full"
                loading={form.formState.isSubmitting}
              >
                Create API key
              </Button>
              <FormMessage />
            </form>
          </Form>
        </DialogContent>
      </Dialog>
    </>
  );
=======
>>>>>>> 0396525f
}<|MERGE_RESOLUTION|>--- conflicted
+++ resolved
@@ -163,147 +163,4 @@
       </DialogContent>
     </Dialog>
   );
-<<<<<<< HEAD
-}
-
-const formSchema = z.object({
-  secretKey: z.string().min(1),
-  provider: z.nativeEnum(ModelProvider),
-});
-
-export function CreateLlmApiKeyComponent(props: {
-  projectId: string;
-  existingApiKeys: RouterOutput["llmApiKey"]["all"]["data"];
-}) {
-  const capture = usePostHogClientCapture();
-  const [open, setOpen] = useState(false);
-  const hasAccess = useHasProjectAccess({
-    projectId: props.projectId,
-    scope: "llmApiKeys:create",
-  });
-
-  const utils = api.useUtils();
-  const mutCreateLlmApiKey = api.llmApiKey.create.useMutation({
-    onSuccess: () => utils.llmApiKey.invalidate(),
-  });
-
-  const form = useForm<z.infer<typeof formSchema>>({
-    resolver: zodResolver(formSchema),
-    defaultValues: {
-      secretKey: "",
-      provider: ModelProvider.OpenAI,
-    },
-  });
-
-  if (!hasAccess) return null;
-
-  function onSubmit(values: z.infer<typeof formSchema>) {
-    if (
-      props.existingApiKeys.map((k) => k.provider).includes(values.provider)
-    ) {
-      form.setError("provider", {
-        type: "manual",
-        message: "There already exists an API key for this provider.",
-      });
-      return;
-    }
-    capture("project_settings:llm_api_key_create", {
-      provider: values.provider,
-    });
-
-    return mutCreateLlmApiKey
-      .mutateAsync({
-        projectId: props.projectId,
-        secretKey: values.secretKey,
-        provider: values.provider,
-      })
-      .then(() => {
-        form.reset();
-        setOpen(false);
-      })
-      .catch((error) => {
-        console.error(error);
-      });
-  }
-
-  return (
-    <>
-      <Dialog open={open} onOpenChange={setOpen}>
-        <DialogTrigger asChild>
-          <Button variant="secondary" loading={mutCreateLlmApiKey.isLoading}>
-            <PlusIcon className="-ml-0.5 mr-1.5 h-5 w-5" aria-hidden="true" />
-            Add new LLM API key
-          </Button>
-        </DialogTrigger>
-        <DialogContent>
-          <DialogHeader>
-            <DialogTitle>Store a LLM API Key</DialogTitle>
-          </DialogHeader>
-          <Form {...form}>
-            <form
-              className={cn("flex flex-col gap-6")}
-              // eslint-disable-next-line @typescript-eslint/no-misused-promises
-              onSubmit={form.handleSubmit(onSubmit)}
-            >
-              <FormField
-                control={form.control}
-                name="secretKey"
-                render={({ field }) => (
-                  <FormItem>
-                    <FormLabel>API Key</FormLabel>
-                    <FormControl>
-                      <Input placeholder="sk-proj-...Uwj9" {...field} />
-                    </FormControl>
-                    <FormDescription>
-                      Your API keys are stored encrypted on our servers.
-                    </FormDescription>
-                    <FormMessage />
-                  </FormItem>
-                )}
-              />
-              <FormField
-                control={form.control}
-                name="provider"
-                render={({ field }) => (
-                  <FormItem>
-                    <FormLabel>LLM Provider</FormLabel>
-                    <Select
-                      defaultValue={field.value}
-                      onValueChange={(value) =>
-                        field.onChange(value as ModelProvider)
-                      }
-                    >
-                      <FormControl>
-                        <SelectTrigger>
-                          <SelectValue placeholder="Select a LLM provider" />
-                        </SelectTrigger>
-                      </FormControl>
-                      <SelectContent>
-                        {Object.values(ModelProvider).map((provider) => (
-                          <SelectItem value={provider} key={provider}>
-                            {provider}
-                          </SelectItem>
-                        ))}
-                      </SelectContent>
-                    </Select>
-                    <FormMessage />
-                  </FormItem>
-                )}
-              />
-              <Button
-                type="submit"
-                className="w-full"
-                loading={form.formState.isSubmitting}
-              >
-                Create API key
-              </Button>
-              <FormMessage />
-            </form>
-          </Form>
-        </DialogContent>
-      </Dialog>
-    </>
-  );
-=======
->>>>>>> 0396525f
 }