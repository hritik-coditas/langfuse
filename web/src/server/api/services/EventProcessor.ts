--- conflicted
+++ resolved
@@ -7,12 +7,7 @@
   type generationCreateEvent,
   type sdkLogEvent,
   type traceEvent,
-<<<<<<< HEAD
-  type ObservationEvent,
-} from "@langfuse/shared/backend";
-=======
 } from "@langfuse/shared";
->>>>>>> 74be1e87
 import { prisma } from "@langfuse/shared/src/db";
 import { ResourceNotFoundError } from "@/src/utils/exceptions";
 import { mergeJson } from "@langfuse/shared";
