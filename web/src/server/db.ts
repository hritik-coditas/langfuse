import {
  DummyDriver,
  Kysely,
  PostgresAdapter,
  PostgresIntrospector,
  PostgresQueryCompiler,
} from "kysely";
<<<<<<< HEAD
import { type DB as Database } from "../../../packages/shared/prisma/generated/types";
=======
import { type DB as Database } from "@langfuse/shared";
>>>>>>> c6555db3

export const DB = new Kysely<Database>({
  dialect: {
    createAdapter: () => new PostgresAdapter(),
    createDriver: () => new DummyDriver(),
    createIntrospector: (db) => new PostgresIntrospector(db),
    createQueryCompiler: () => new PostgresQueryCompiler(),
  },
});

// prisma needs to be exported from the package which does migrations.
<<<<<<< HEAD
// The prisma package contains the generated schema and is exported with the PrismaClient.
=======
// The prisma package contains the generated schema and is exported with the PrismaClient.
>>>>>>> c6555db3
<|MERGE_RESOLUTION|>--- conflicted
+++ resolved
@@ -5,11 +5,7 @@
   PostgresIntrospector,
   PostgresQueryCompiler,
 } from "kysely";
-<<<<<<< HEAD
-import { type DB as Database } from "../../../packages/shared/prisma/generated/types";
-=======
 import { type DB as Database } from "@langfuse/shared";
->>>>>>> c6555db3
 
 export const DB = new Kysely<Database>({
   dialect: {
@@ -21,8 +17,4 @@
 });
 
 // prisma needs to be exported from the package which does migrations.
-<<<<<<< HEAD
-// The prisma package contains the generated schema and is exported with the PrismaClient.
-=======
-// The prisma package contains the generated schema and is exported with the PrismaClient.
->>>>>>> c6555db3
+// The prisma package contains the generated schema and is exported with the PrismaClient.