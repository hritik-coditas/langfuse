import { type GetServerSidePropsContext } from "next";
import {
  getServerSession,
  type User,
  type NextAuthOptions,
  type Session,
} from "next-auth";
import { PrismaAdapter } from "@next-auth/prisma-adapter";
import { prisma } from "@langfuse/shared/src/db";
import { verifyPassword } from "@/src/features/auth-credentials/lib/credentialsServerUtils";
import { parseFlags } from "@/src/features/feature-flags/utils";
import { env } from "@/src/env.mjs";
import { createProjectMembershipsOnSignup } from "@/src/features/auth/lib/createProjectMembershipsOnSignup";
import { type Adapter } from "next-auth/adapters";

// Providers
import CredentialsProvider from "next-auth/providers/credentials";
import GoogleProvider, { type GoogleProfile } from "next-auth/providers/google";
import GitHubProvider from "next-auth/providers/github";
import OktaProvider from "next-auth/providers/okta";
import EmailProvider from "next-auth/providers/email";
import Auth0Provider from "next-auth/providers/auth0";
import CognitoProvider from "next-auth/providers/cognito";
import AzureADProvider from "next-auth/providers/azure-ad";
import { type Provider } from "next-auth/providers/index";
import { getCookieName, getCookieOptions } from "./utils/cookies";
import {
  getSsoAuthProviderIdForDomain,
  loadSsoProviders,
} from "@langfuse/ee/sso";
import { z } from "zod";
import * as Sentry from "@sentry/nextjs";
<<<<<<< HEAD
import { cloudConfigSchema } from "@/src/features/cloud-config/types/cloudConfigSchema";
=======
import { sendResetPasswordVerificationRequest } from "@/src/features/auth-credentials/lib/sendResetPasswordVerificationRequest";
import { CustomSSOProvider } from "@langfuse/shared/src/server/auth";
>>>>>>> 0396525f

const staticProviders: Provider[] = [
  CredentialsProvider({
    name: "credentials",
    credentials: {
      email: {
        label: "Email",
        type: "email",
        placeholder: "jsmith@example.com",
      },
      password: { label: "Password", type: "password" },
      turnstileToken: {
        label: "Turnstile Token (Captcha)",
        type: "text",
        value: "dummy",
      },
    },
    async authorize(credentials, _req) {
      if (!credentials) throw new Error("No credentials");
      if (env.AUTH_DISABLE_USERNAME_PASSWORD === "true")
        throw new Error(
          "Sign in with email and password is disabled for this instance. Please use SSO.",
        );

      if (env.TURNSTILE_SECRET_KEY && env.NEXT_PUBLIC_TURNSTILE_SITE_KEY) {
        const res = await fetch(
          "https://challenges.cloudflare.com/turnstile/v0/siteverify",
          {
            method: "POST",
            body: `secret=${encodeURIComponent(env.TURNSTILE_SECRET_KEY)}&response=${encodeURIComponent(credentials.turnstileToken)}`,
            headers: {
              "content-type": "application/x-www-form-urlencoded",
            },
          },
        );
        const data = await res.json();
        if (data.success === false) {
          throw new Error("Invalid captcha token");
        }
      }

      const blockedDomains =
        env.AUTH_DOMAINS_WITH_SSO_ENFORCEMENT?.split(",") ?? [];
      const domain = credentials.email.split("@")[1]?.toLowerCase();
      if (domain && blockedDomains.includes(domain)) {
        throw new Error(
          "Sign in with email and password is disabled for this domain. Please use SSO.",
        );
      }

      // EE: Check custom SSO enforcement
      const customSsoProvider = await getSsoAuthProviderIdForDomain(domain);
      if (customSsoProvider) {
        throw new Error(`You must sign in via SSO for this domain.`);
      }

      const dbUser = await prisma.user.findUnique({
        where: {
          email: credentials.email.toLowerCase(),
        },
      });

      if (!dbUser) throw new Error("Invalid credentials");
      if (dbUser.password === null)
        throw new Error(
          "Please sign in with the identity provider that is linked to your account.",
        );

      const isValidPassword = await verifyPassword(
        credentials.password,
        dbUser.password,
      );
      if (!isValidPassword) throw new Error("Invalid credentials");

      const userObj: User = {
        id: dbUser.id,
        name: dbUser.name,
        email: dbUser.email,
        image: dbUser.image,
        emailVerified: dbUser.emailVerified?.toISOString(),
        featureFlags: parseFlags(dbUser.featureFlags),
        organizations: [],
      };

      return userObj;
    },
  }),
];

// Password-reset for password reset of credentials provider
if (env.SMTP_CONNECTION_URL && env.EMAIL_FROM_ADDRESS) {
  staticProviders.push(
    EmailProvider({
      server: env.SMTP_CONNECTION_URL,
      from: env.EMAIL_FROM_ADDRESS,
      sendVerificationRequest: sendResetPasswordVerificationRequest,
    }),
  );
}

if (
  env.AUTH_CUSTOM_CLIENT_ID &&
  env.AUTH_CUSTOM_CLIENT_SECRET &&
  env.AUTH_CUSTOM_ISSUER &&
  env.AUTH_CUSTOM_NAME // name required by front-end, ignored here
)
  staticProviders.push(
    CustomSSOProvider({
      clientId: env.AUTH_CUSTOM_CLIENT_ID,
      clientSecret: env.AUTH_CUSTOM_CLIENT_SECRET,
      issuer: env.AUTH_CUSTOM_ISSUER,
      allowDangerousEmailAccountLinking:
        env.AUTH_CUSTOM_ALLOW_ACCOUNT_LINKING === "true",
    }),
  );

if (env.AUTH_GOOGLE_CLIENT_ID && env.AUTH_GOOGLE_CLIENT_SECRET)
  staticProviders.push(
    GoogleProvider({
      clientId: env.AUTH_GOOGLE_CLIENT_ID,
      clientSecret: env.AUTH_GOOGLE_CLIENT_SECRET,
      allowDangerousEmailAccountLinking:
        env.AUTH_GOOGLE_ALLOW_ACCOUNT_LINKING === "true",
    }),
  );

if (
  env.AUTH_OKTA_CLIENT_ID &&
  env.AUTH_OKTA_CLIENT_SECRET &&
  env.AUTH_OKTA_ISSUER
)
  staticProviders.push(
    OktaProvider({
      clientId: env.AUTH_OKTA_CLIENT_ID,
      clientSecret: env.AUTH_OKTA_CLIENT_SECRET,
      issuer: env.AUTH_OKTA_ISSUER,
      allowDangerousEmailAccountLinking:
        env.AUTH_OKTA_ALLOW_ACCOUNT_LINKING === "true",
    }),
  );

if (
  env.AUTH_AUTH0_CLIENT_ID &&
  env.AUTH_AUTH0_CLIENT_SECRET &&
  env.AUTH_AUTH0_ISSUER
)
  staticProviders.push(
    Auth0Provider({
      clientId: env.AUTH_AUTH0_CLIENT_ID,
      clientSecret: env.AUTH_AUTH0_CLIENT_SECRET,
      issuer: env.AUTH_AUTH0_ISSUER,
      allowDangerousEmailAccountLinking:
        env.AUTH_AUTH0_ALLOW_ACCOUNT_LINKING === "true",
    }),
  );

if (env.AUTH_GITHUB_CLIENT_ID && env.AUTH_GITHUB_CLIENT_SECRET)
  staticProviders.push(
    GitHubProvider({
      clientId: env.AUTH_GITHUB_CLIENT_ID,
      clientSecret: env.AUTH_GITHUB_CLIENT_SECRET,
      allowDangerousEmailAccountLinking:
        env.AUTH_GITHUB_ALLOW_ACCOUNT_LINKING === "true",
    }),
  );

if (
  env.AUTH_AZURE_AD_CLIENT_ID &&
  env.AUTH_AZURE_AD_CLIENT_SECRET &&
  env.AUTH_AZURE_AD_TENANT_ID
)
  staticProviders.push(
    AzureADProvider({
      clientId: env.AUTH_AZURE_AD_CLIENT_ID,
      clientSecret: env.AUTH_AZURE_AD_CLIENT_SECRET,
      tenantId: env.AUTH_AZURE_AD_TENANT_ID,
      allowDangerousEmailAccountLinking:
        env.AUTH_AZURE_ALLOW_ACCOUNT_LINKING === "true",
    }),
  );

if (
  env.AUTH_COGNITO_CLIENT_ID &&
  env.AUTH_COGNITO_CLIENT_SECRET &&
  env.AUTH_COGNITO_ISSUER
)
  staticProviders.push(
    CognitoProvider({
      clientId: env.AUTH_COGNITO_CLIENT_ID,
      clientSecret: env.AUTH_COGNITO_CLIENT_SECRET,
      issuer: env.AUTH_COGNITO_ISSUER,
      allowDangerousEmailAccountLinking:
        env.AUTH_COGNITO_ALLOW_ACCOUNT_LINKING === "true",
    }),
  );

// Extend Prisma Adapter
const prismaAdapter = PrismaAdapter(prisma);
const extendedPrismaAdapter: Adapter = {
  ...prismaAdapter,
  async createUser(profile) {
    if (!prismaAdapter.createUser)
      throw new Error("createUser not implemented");
    if (
      env.NEXT_PUBLIC_SIGN_UP_DISABLED === "true" ||
      env.AUTH_DISABLE_SIGNUP === "true"
    ) {
      throw new Error("Sign up is disabled.");
    }
    if (!profile.email) {
      throw new Error(
        "Cannot create db user as login profile does not contain an email: " +
          JSON.stringify(profile),
      );
    }

    const user = await prismaAdapter.createUser(profile);

    await createProjectMembershipsOnSignup(user);

    return user;
  },
};

/**
 * Options for NextAuth.js used to configure adapters, providers, callbacks, etc.
 *
 * @see https://next-auth.js.org/configuration/options
 */
export async function getAuthOptions(): Promise<NextAuthOptions> {
  let dynamicSsoProviders: Provider[] = [];
  try {
    dynamicSsoProviders = await loadSsoProviders();
  } catch (e) {
    console.error("Error loading dynamic SSO providers", e);
    Sentry.captureException(e);
  }
  const providers = [...staticProviders, ...dynamicSsoProviders];

  const data: NextAuthOptions = {
    session: {
      strategy: "jwt",
    },
    callbacks: {
      async session({ session, token }): Promise<Session> {
        const dbUser = await prisma.user.findUnique({
          where: {
            // eslint-disable-next-line @typescript-eslint/no-non-null-assertion
            email: token.email!.toLowerCase(),
          },
          select: {
            id: true,
            name: true,
            email: true,
            image: true,
            emailVerified: true,
            featureFlags: true,
            admin: true,
            organizationMemberships: {
              include: {
                organization: {
                  include: {
                    projects: true,
                  },
                },
                ProjectMemberships: {
                  include: {
                    project: true,
                  },
                },
              },
            },
          },
        });

        return {
          ...session,
          environment: {
            enableExperimentalFeatures:
              env.LANGFUSE_ENABLE_EXPERIMENTAL_FEATURES === "true",
            disableExpensivePostgresQueries:
              env.LANGFUSE_DISABLE_EXPENSIVE_POSTGRES_QUERIES === "true",
            defaultTableDateTimeOffset:
              env.LANGFUSE_DEFAULT_TABLE_DATETIME_OFFSET,
            // Enables features that are only available under an enterprise license when self-hosting Langfuse
            // If you edit this line, you risk executing code that is not MIT licensed (self-contained in /ee folders otherwise)
            eeEnabled: env.LANGFUSE_EE_LICENSE_KEY !== undefined,
          },
          user:
            dbUser !== null
              ? {
                  ...session.user,
                  id: dbUser.id,
                  name: dbUser.name,
                  email: dbUser.email,
                  image: dbUser.image,
                  admin: dbUser.admin,
<<<<<<< HEAD
                  organizations: dbUser.organizationMemberships.map(
                    (orgMembership) => {
                      const parsedCloudConfig = cloudConfigSchema.safeParse(
                        orgMembership.organization.cloudConfig,
                      );
                      return {
                        id: orgMembership.organization.id,
                        name: orgMembership.organization.name,
                        role: orgMembership.role,
                        cloudConfig: parsedCloudConfig.success
                          ? parsedCloudConfig.data
                          : undefined,
                        projects: orgMembership.organization.projects
                          .map((project) => ({
                            id: project.id,
                            name: project.name,
                            role:
                              orgMembership.ProjectMemberships.find(
                                (membership) =>
                                  membership.projectId === project.id,
                              )?.role ??
                              orgMembership.defaultProjectRole ??
                              (orgMembership.role === "OWNER"
                                ? "ADMIN"
                                : "NONE"),
                          }))
                          .filter((project) => project.role !== "NONE"),
                      };
                    },
                  ),
=======
                  emailVerified: dbUser.emailVerified?.toISOString(),
                  projects: dbUser.projectMemberships.map((membership) => ({
                    id: membership.project.id,
                    name: membership.project.name,
                    role: membership.role,
                  })),
>>>>>>> 0396525f
                  featureFlags: parseFlags(dbUser.featureFlags),
                }
              : null,
        };
      },
      async signIn({ user, account, profile }) {
        // Block sign in without valid user.email
        const email = user.email?.toLowerCase();
        if (!email) {
          throw new Error("No email found in user object");
        }
        if (z.string().email().safeParse(email).success === false) {
          throw new Error("Invalid email found in user object");
        }

        // EE: Check custom SSO enforcement, enforce the specific SSO provider on email domain
        // This also blocks setting a password for an email that is enforced to use SSO via password reset flow
        const domain = email.split("@")[1];
        const customSsoProvider = await getSsoAuthProviderIdForDomain(domain);
        if (customSsoProvider && account?.provider !== customSsoProvider) {
          throw new Error(`You must sign in via SSO for this domain.`);
        }

        // Only allow sign in via email link if user is already in db as this is used for password reset
        if (account?.provider === "email") {
          const user = await prisma.user.findUnique({
            where: {
              email: email,
            },
          });
          if (user) {
            return true;
          } else {
            // Add random delay to prevent leaking if user exists as otherwise it would be instant compared to sending an email
            await new Promise((resolve) =>
              setTimeout(resolve, Math.random() * 2000 + 200),
            );
            // Prevents sign in with email link if user does not exist
            return false;
          }
        }

        // Optional configuration: validate authorised email domains for google provider
        // uses hd (hosted domain) claim from google profile as the domain
        // https://developers.google.com/identity/openid-connect/openid-connect#an-id-tokens-payload
        if (env.AUTH_GOOGLE_ALLOWED_DOMAINS && account?.provider === "google") {
          const allowedDomains =
            env.AUTH_GOOGLE_ALLOWED_DOMAINS?.split(",").map((domain) =>
              domain.trim().toLowerCase(),
            ) ?? [];
          if (allowedDomains.length > 0) {
            return await Promise.resolve(
              allowedDomains.includes(
                (profile as GoogleProfile).hd.toLowerCase(),
              ),
            );
          }
        }

        return await Promise.resolve(true);
      },
    },
    adapter: extendedPrismaAdapter,
    providers,
    pages: {
      signIn: "/auth/sign-in",
      error: "/auth/error",
      ...(env.NEXT_PUBLIC_LANGFUSE_CLOUD_REGION
        ? {
            newUser: "/onboarding",
          }
        : {}),
    },
    cookies: {
      sessionToken: {
        name: getCookieName("next-auth.session-token"),
        options: getCookieOptions(),
      },
      csrfToken: {
        name: getCookieName("next-auth.csrf-token"),
        options: getCookieOptions(),
      },
      callbackUrl: {
        name: getCookieName("next-auth.callback-url"),
        options: getCookieOptions(),
      },
      state: {
        name: getCookieName("next-auth.state"),
        options: getCookieOptions(),
      },
      nonce: {
        name: getCookieName("next-auth.nonce"),
        options: getCookieOptions(),
      },
      pkceCodeVerifier: {
        name: getCookieName("next-auth.pkce.code_verifier"),
        options: getCookieOptions(),
      },
    },
    events: {
      createUser: async ({ user }) => {
        if (
          env.LANGFUSE_NEW_USER_SIGNUP_WEBHOOK &&
          env.NEXT_PUBLIC_LANGFUSE_CLOUD_REGION &&
          env.NEXT_PUBLIC_LANGFUSE_CLOUD_REGION !== "STAGING" &&
          env.NEXT_PUBLIC_LANGFUSE_CLOUD_REGION !== "DEV"
        ) {
          await fetch(env.LANGFUSE_NEW_USER_SIGNUP_WEBHOOK, {
            method: "POST",
            body: JSON.stringify({
              name: user.name,
              email: user.email,
              cloudRegion: env.NEXT_PUBLIC_LANGFUSE_CLOUD_REGION,
              userId: user.id,
              // referralSource: ...
            }),
            headers: {
              "Content-Type": "application/json",
            },
          });
        }
      },
    },
  };
  return data;
}

/**
 * Wrapper for `getServerSession` so that you don't need to import the `authOptions` in every file.
 *
 * @see https://next-auth.js.org/configuration/nextjs
 */
export const getServerAuthSession = async (ctx: {
  req: GetServerSidePropsContext["req"];
  res: GetServerSidePropsContext["res"];
}) => {
  const authOptions = await getAuthOptions();
  // https://github.com/nextauthjs/next-auth/issues/2408#issuecomment-1382629234
  // for api routes, we need to call the headers in the api route itself
  // disable caching for anything auth related
  ctx.res.setHeader("Cache-Control", "no-store, max-age=0");
  return getServerSession(ctx.req, ctx.res, authOptions);
};<|MERGE_RESOLUTION|>--- conflicted
+++ resolved
@@ -30,12 +30,9 @@
 } from "@langfuse/ee/sso";
 import { z } from "zod";
 import * as Sentry from "@sentry/nextjs";
-<<<<<<< HEAD
 import { cloudConfigSchema } from "@/src/features/cloud-config/types/cloudConfigSchema";
-=======
 import { sendResetPasswordVerificationRequest } from "@/src/features/auth-credentials/lib/sendResetPasswordVerificationRequest";
 import { CustomSSOProvider } from "@langfuse/shared/src/server/auth";
->>>>>>> 0396525f
 
 const staticProviders: Provider[] = [
   CredentialsProvider({
@@ -333,7 +330,6 @@
                   email: dbUser.email,
                   image: dbUser.image,
                   admin: dbUser.admin,
-<<<<<<< HEAD
                   organizations: dbUser.organizationMemberships.map(
                     (orgMembership) => {
                       const parsedCloudConfig = cloudConfigSchema.safeParse(
@@ -364,14 +360,7 @@
                       };
                     },
                   ),
-=======
                   emailVerified: dbUser.emailVerified?.toISOString(),
-                  projects: dbUser.projectMemberships.map((membership) => ({
-                    id: membership.project.id,
-                    name: membership.project.name,
-                    role: membership.role,
-                  })),
->>>>>>> 0396525f
                   featureFlags: parseFlags(dbUser.featureFlags),
                 }
               : null,
