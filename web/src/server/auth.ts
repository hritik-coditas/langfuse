import { type GetServerSidePropsContext } from "next";
import {
  getServerSession,
  type User,
  type NextAuthOptions,
  type Session,
} from "next-auth";
import { PrismaAdapter } from "@next-auth/prisma-adapter";
import { prisma } from "@langfuse/shared/src/db";
import { verifyPassword } from "@/src/features/auth-credentials/lib/credentialsServerUtils";
import { parseFlags } from "@/src/features/feature-flags/utils";
import { env } from "@/src/env.mjs";
import { createProjectMembershipsOnSignup } from "@/src/features/auth/lib/createProjectMembershipsOnSignup";
import { type Adapter } from "next-auth/adapters";

// Providers
import CredentialsProvider from "next-auth/providers/credentials";
import GoogleProvider, { type GoogleProfile } from "next-auth/providers/google";
import GitHubProvider from "next-auth/providers/github";
import OktaProvider from "next-auth/providers/okta";
import EmailProvider from "next-auth/providers/email";
import Auth0Provider from "next-auth/providers/auth0";
import CognitoProvider from "next-auth/providers/cognito";
import AzureADProvider from "next-auth/providers/azure-ad";
import { type Provider } from "next-auth/providers/index";
import { getCookieName, getCookieOptions } from "./utils/cookies";
import {
  getSsoAuthProviderIdForDomain,
  loadSsoProviders,
} from "@langfuse/ee/sso";
import { z } from "zod";
import * as Sentry from "@sentry/nextjs";
<<<<<<< HEAD
import { cloudConfigSchema } from "@/src/features/cloud-config/types/cloudConfigSchema";
import { sendResetPasswordVerificationRequest } from "@/src/features/auth-credentials/lib/sendResetPasswordVerificationRequest";
import { CustomSSOProvider } from "@langfuse/shared/src/server/auth";
=======
import {
  CustomSSOProvider,
  sendResetPasswordVerificationRequest,
} from "@langfuse/shared/src/server";

export const cloudConfigSchema = z.object({
  plan: z.enum(["Hobby", "Pro", "Team", "Enterprise"]).optional(),
  monthlyObservationLimit: z.number().int().positive().optional(),
  // used for table and dashboard queries
  defaultLookBackDays: z.number().int().positive().optional(),
});
>>>>>>> 87fd20ec

const staticProviders: Provider[] = [
  CredentialsProvider({
    name: "credentials",
    credentials: {
      email: {
        label: "Email",
        type: "email",
        placeholder: "jsmith@example.com",
      },
      password: { label: "Password", type: "password" },
      turnstileToken: {
        label: "Turnstile Token (Captcha)",
        type: "text",
        value: "dummy",
      },
    },
    async authorize(credentials, _req) {
      if (!credentials) throw new Error("No credentials");
      if (env.AUTH_DISABLE_USERNAME_PASSWORD === "true")
        throw new Error(
          "Sign in with email and password is disabled for this instance. Please use SSO.",
        );

      if (env.TURNSTILE_SECRET_KEY && env.NEXT_PUBLIC_TURNSTILE_SITE_KEY) {
        const res = await fetch(
          "https://challenges.cloudflare.com/turnstile/v0/siteverify",
          {
            method: "POST",
            body: `secret=${encodeURIComponent(env.TURNSTILE_SECRET_KEY)}&response=${encodeURIComponent(credentials.turnstileToken)}`,
            headers: {
              "content-type": "application/x-www-form-urlencoded",
            },
          },
        );
        const data = await res.json();
        if (data.success === false) {
          throw new Error("Invalid captcha token");
        }
      }

      const blockedDomains =
        env.AUTH_DOMAINS_WITH_SSO_ENFORCEMENT?.split(",") ?? [];
      const domain = credentials.email.split("@")[1]?.toLowerCase();
      if (domain && blockedDomains.includes(domain)) {
        throw new Error(
          "Sign in with email and password is disabled for this domain. Please use SSO.",
        );
      }

      // EE: Check custom SSO enforcement
      const customSsoProvider = await getSsoAuthProviderIdForDomain(domain);
      if (customSsoProvider) {
        throw new Error(`You must sign in via SSO for this domain.`);
      }

      const dbUser = await prisma.user.findUnique({
        where: {
          email: credentials.email.toLowerCase(),
        },
      });

      if (!dbUser) throw new Error("Invalid credentials");
      if (dbUser.password === null)
        throw new Error(
          "Please sign in with the identity provider that is linked to your account.",
        );

      const isValidPassword = await verifyPassword(
        credentials.password,
        dbUser.password,
      );
      if (!isValidPassword) throw new Error("Invalid credentials");

      const userObj: User = {
        id: dbUser.id,
        name: dbUser.name,
        email: dbUser.email,
        image: dbUser.image,
        emailVerified: dbUser.emailVerified?.toISOString(),
        featureFlags: parseFlags(dbUser.featureFlags),
        organizations: [],
      };

      return userObj;
    },
  }),
];

// Password-reset for password reset of credentials provider
if (env.SMTP_CONNECTION_URL && env.EMAIL_FROM_ADDRESS) {
  staticProviders.push(
    EmailProvider({
      server: env.SMTP_CONNECTION_URL,
      from: env.EMAIL_FROM_ADDRESS,
      sendVerificationRequest: sendResetPasswordVerificationRequest,
    }),
  );
}

if (
  env.AUTH_CUSTOM_CLIENT_ID &&
  env.AUTH_CUSTOM_CLIENT_SECRET &&
  env.AUTH_CUSTOM_ISSUER &&
  env.AUTH_CUSTOM_NAME // name required by front-end, ignored here
)
  staticProviders.push(
    CustomSSOProvider({
      clientId: env.AUTH_CUSTOM_CLIENT_ID,
      clientSecret: env.AUTH_CUSTOM_CLIENT_SECRET,
      issuer: env.AUTH_CUSTOM_ISSUER,
      allowDangerousEmailAccountLinking:
        env.AUTH_CUSTOM_ALLOW_ACCOUNT_LINKING === "true",
    }),
  );

if (env.AUTH_GOOGLE_CLIENT_ID && env.AUTH_GOOGLE_CLIENT_SECRET)
  staticProviders.push(
    GoogleProvider({
      clientId: env.AUTH_GOOGLE_CLIENT_ID,
      clientSecret: env.AUTH_GOOGLE_CLIENT_SECRET,
      allowDangerousEmailAccountLinking:
        env.AUTH_GOOGLE_ALLOW_ACCOUNT_LINKING === "true",
    }),
  );

if (
  env.AUTH_OKTA_CLIENT_ID &&
  env.AUTH_OKTA_CLIENT_SECRET &&
  env.AUTH_OKTA_ISSUER
)
  staticProviders.push(
    OktaProvider({
      clientId: env.AUTH_OKTA_CLIENT_ID,
      clientSecret: env.AUTH_OKTA_CLIENT_SECRET,
      issuer: env.AUTH_OKTA_ISSUER,
      allowDangerousEmailAccountLinking:
        env.AUTH_OKTA_ALLOW_ACCOUNT_LINKING === "true",
    }),
  );

if (
  env.AUTH_AUTH0_CLIENT_ID &&
  env.AUTH_AUTH0_CLIENT_SECRET &&
  env.AUTH_AUTH0_ISSUER
)
  staticProviders.push(
    Auth0Provider({
      clientId: env.AUTH_AUTH0_CLIENT_ID,
      clientSecret: env.AUTH_AUTH0_CLIENT_SECRET,
      issuer: env.AUTH_AUTH0_ISSUER,
      allowDangerousEmailAccountLinking:
        env.AUTH_AUTH0_ALLOW_ACCOUNT_LINKING === "true",
    }),
  );

if (env.AUTH_GITHUB_CLIENT_ID && env.AUTH_GITHUB_CLIENT_SECRET)
  staticProviders.push(
    GitHubProvider({
      clientId: env.AUTH_GITHUB_CLIENT_ID,
      clientSecret: env.AUTH_GITHUB_CLIENT_SECRET,
      allowDangerousEmailAccountLinking:
        env.AUTH_GITHUB_ALLOW_ACCOUNT_LINKING === "true",
    }),
  );

if (
  env.AUTH_AZURE_AD_CLIENT_ID &&
  env.AUTH_AZURE_AD_CLIENT_SECRET &&
  env.AUTH_AZURE_AD_TENANT_ID
)
  staticProviders.push(
    AzureADProvider({
      clientId: env.AUTH_AZURE_AD_CLIENT_ID,
      clientSecret: env.AUTH_AZURE_AD_CLIENT_SECRET,
      tenantId: env.AUTH_AZURE_AD_TENANT_ID,
      allowDangerousEmailAccountLinking:
        env.AUTH_AZURE_ALLOW_ACCOUNT_LINKING === "true",
    }),
  );

if (
  env.AUTH_COGNITO_CLIENT_ID &&
  env.AUTH_COGNITO_CLIENT_SECRET &&
  env.AUTH_COGNITO_ISSUER
)
  staticProviders.push(
    CognitoProvider({
      clientId: env.AUTH_COGNITO_CLIENT_ID,
      clientSecret: env.AUTH_COGNITO_CLIENT_SECRET,
      issuer: env.AUTH_COGNITO_ISSUER,
      allowDangerousEmailAccountLinking:
        env.AUTH_COGNITO_ALLOW_ACCOUNT_LINKING === "true",
    }),
  );

// Extend Prisma Adapter
const prismaAdapter = PrismaAdapter(prisma);
const extendedPrismaAdapter: Adapter = {
  ...prismaAdapter,
  async createUser(profile) {
    if (!prismaAdapter.createUser)
      throw new Error("createUser not implemented");
    if (
      env.NEXT_PUBLIC_SIGN_UP_DISABLED === "true" ||
      env.AUTH_DISABLE_SIGNUP === "true"
    ) {
      throw new Error("Sign up is disabled.");
    }
    if (!profile.email) {
      throw new Error(
        "Cannot create db user as login profile does not contain an email: " +
          JSON.stringify(profile),
      );
    }

    const user = await prismaAdapter.createUser(profile);

    await createProjectMembershipsOnSignup(user);

    return user;
  },
};

/**
 * Options for NextAuth.js used to configure adapters, providers, callbacks, etc.
 *
 * @see https://next-auth.js.org/configuration/options
 */
export async function getAuthOptions(): Promise<NextAuthOptions> {
  let dynamicSsoProviders: Provider[] = [];
  try {
    dynamicSsoProviders = await loadSsoProviders();
  } catch (e) {
    console.error("Error loading dynamic SSO providers", e);
    Sentry.captureException(e);
  }
  const providers = [...staticProviders, ...dynamicSsoProviders];

  const data: NextAuthOptions = {
    session: {
      strategy: "jwt",
    },
    callbacks: {
      async session({ session, token }): Promise<Session> {
        const dbUser = await prisma.user.findUnique({
          where: {
            // eslint-disable-next-line @typescript-eslint/no-non-null-assertion
            email: token.email!.toLowerCase(),
          },
          select: {
            id: true,
            name: true,
            email: true,
            image: true,
            emailVerified: true,
            featureFlags: true,
            admin: true,
            organizationMemberships: {
              include: {
                organization: {
                  include: {
                    projects: true,
                  },
                },
                ProjectMemberships: {
                  include: {
                    project: true,
                  },
                },
              },
            },
          },
        });

        return {
          ...session,
          environment: {
            enableExperimentalFeatures:
              env.LANGFUSE_ENABLE_EXPERIMENTAL_FEATURES === "true",
            disableExpensivePostgresQueries:
              env.LANGFUSE_DISABLE_EXPENSIVE_POSTGRES_QUERIES === "true",
            defaultTableDateTimeOffset:
              env.LANGFUSE_DEFAULT_TABLE_DATETIME_OFFSET,
            // Enables features that are only available under an enterprise license when self-hosting Langfuse
            // If you edit this line, you risk executing code that is not MIT licensed (self-contained in /ee folders otherwise)
            eeEnabled: env.LANGFUSE_EE_LICENSE_KEY !== undefined,
          },
          user:
            dbUser !== null
              ? {
                  ...session.user,
                  id: dbUser.id,
                  name: dbUser.name,
                  email: dbUser.email,
                  image: dbUser.image,
                  admin: dbUser.admin,
                  organizations: dbUser.organizationMemberships.map(
                    (orgMembership) => {
                      const parsedCloudConfig = cloudConfigSchema.safeParse(
                        orgMembership.organization.cloudConfig,
                      );
                      return {
                        id: orgMembership.organization.id,
                        name: orgMembership.organization.name,
                        role: orgMembership.role,
                        cloudConfig: parsedCloudConfig.success
                          ? parsedCloudConfig.data
                          : undefined,
                        projects: orgMembership.organization.projects
                          .map((project) => ({
                            id: project.id,
                            name: project.name,
                            role:
                              orgMembership.ProjectMemberships.find(
                                (membership) =>
                                  membership.projectId === project.id,
                              )?.role ??
                              orgMembership.defaultProjectRole ??
                              (orgMembership.role === "OWNER"
                                ? "ADMIN"
                                : "NONE"),
                          }))
                          .filter((project) => project.role !== "NONE"),
                      };
                    },
                  ),
                  emailVerified: dbUser.emailVerified?.toISOString(),
<<<<<<< HEAD
=======
                  projects: dbUser.projectMemberships.map((membership) => ({
                    id: membership.project.id,
                    name: membership.project.name,
                    role: membership.role,
                    cloudConfig: {
                      defaultLookBackDays:
                        cloudConfigSchema
                          .nullish()
                          .parse(membership.project.cloudConfig)
                          ?.defaultLookBackDays ?? null,
                    },
                  })),
>>>>>>> 87fd20ec
                  featureFlags: parseFlags(dbUser.featureFlags),
                }
              : null,
        };
      },
      async signIn({ user, account, profile }) {
        // Block sign in without valid user.email
        const email = user.email?.toLowerCase();
        if (!email) {
          throw new Error("No email found in user object");
        }
        if (z.string().email().safeParse(email).success === false) {
          throw new Error("Invalid email found in user object");
        }

        // EE: Check custom SSO enforcement, enforce the specific SSO provider on email domain
        // This also blocks setting a password for an email that is enforced to use SSO via password reset flow
        const domain = email.split("@")[1];
        const customSsoProvider = await getSsoAuthProviderIdForDomain(domain);
        if (customSsoProvider && account?.provider !== customSsoProvider) {
          throw new Error(`You must sign in via SSO for this domain.`);
        }

        // Only allow sign in via email link if user is already in db as this is used for password reset
        if (account?.provider === "email") {
          const user = await prisma.user.findUnique({
            where: {
              email: email,
            },
          });
          if (user) {
            return true;
          } else {
            // Add random delay to prevent leaking if user exists as otherwise it would be instant compared to sending an email
            await new Promise((resolve) =>
              setTimeout(resolve, Math.random() * 2000 + 200),
            );
            // Prevents sign in with email link if user does not exist
            return false;
          }
        }

        // Optional configuration: validate authorised email domains for google provider
        // uses hd (hosted domain) claim from google profile as the domain
        // https://developers.google.com/identity/openid-connect/openid-connect#an-id-tokens-payload
        if (env.AUTH_GOOGLE_ALLOWED_DOMAINS && account?.provider === "google") {
          const allowedDomains =
            env.AUTH_GOOGLE_ALLOWED_DOMAINS?.split(",").map((domain) =>
              domain.trim().toLowerCase(),
            ) ?? [];
          if (allowedDomains.length > 0) {
            return await Promise.resolve(
              allowedDomains.includes(
                (profile as GoogleProfile).hd.toLowerCase(),
              ),
            );
          }
        }

        return await Promise.resolve(true);
      },
    },
    adapter: extendedPrismaAdapter,
    providers,
    pages: {
      signIn: "/auth/sign-in",
      error: "/auth/error",
      ...(env.NEXT_PUBLIC_LANGFUSE_CLOUD_REGION
        ? {
            newUser: "/onboarding",
          }
        : {}),
    },
    cookies: {
      sessionToken: {
        name: getCookieName("next-auth.session-token"),
        options: getCookieOptions(),
      },
      csrfToken: {
        name: getCookieName("next-auth.csrf-token"),
        options: getCookieOptions(),
      },
      callbackUrl: {
        name: getCookieName("next-auth.callback-url"),
        options: getCookieOptions(),
      },
      state: {
        name: getCookieName("next-auth.state"),
        options: getCookieOptions(),
      },
      nonce: {
        name: getCookieName("next-auth.nonce"),
        options: getCookieOptions(),
      },
      pkceCodeVerifier: {
        name: getCookieName("next-auth.pkce.code_verifier"),
        options: getCookieOptions(),
      },
    },
    events: {
      createUser: async ({ user }) => {
        if (
          env.LANGFUSE_NEW_USER_SIGNUP_WEBHOOK &&
          env.NEXT_PUBLIC_LANGFUSE_CLOUD_REGION &&
          env.NEXT_PUBLIC_LANGFUSE_CLOUD_REGION !== "STAGING" &&
          env.NEXT_PUBLIC_LANGFUSE_CLOUD_REGION !== "DEV"
        ) {
          await fetch(env.LANGFUSE_NEW_USER_SIGNUP_WEBHOOK, {
            method: "POST",
            body: JSON.stringify({
              name: user.name,
              email: user.email,
              cloudRegion: env.NEXT_PUBLIC_LANGFUSE_CLOUD_REGION,
              userId: user.id,
              // referralSource: ...
            }),
            headers: {
              "Content-Type": "application/json",
            },
          });
        }
      },
    },
  };
  return data;
}

/**
 * Wrapper for `getServerSession` so that you don't need to import the `authOptions` in every file.
 *
 * @see https://next-auth.js.org/configuration/nextjs
 */
export const getServerAuthSession = async (ctx: {
  req: GetServerSidePropsContext["req"];
  res: GetServerSidePropsContext["res"];
}) => {
  const authOptions = await getAuthOptions();
  // https://github.com/nextauthjs/next-auth/issues/2408#issuecomment-1382629234
  // for api routes, we need to call the headers in the api route itself
  // disable caching for anything auth related
  ctx.res.setHeader("Cache-Control", "no-store, max-age=0");
  return getServerSession(ctx.req, ctx.res, authOptions);
};<|MERGE_RESOLUTION|>--- conflicted
+++ resolved
@@ -30,23 +30,11 @@
 } from "@langfuse/ee/sso";
 import { z } from "zod";
 import * as Sentry from "@sentry/nextjs";
-<<<<<<< HEAD
 import { cloudConfigSchema } from "@/src/features/cloud-config/types/cloudConfigSchema";
-import { sendResetPasswordVerificationRequest } from "@/src/features/auth-credentials/lib/sendResetPasswordVerificationRequest";
-import { CustomSSOProvider } from "@langfuse/shared/src/server/auth";
-=======
 import {
   CustomSSOProvider,
   sendResetPasswordVerificationRequest,
 } from "@langfuse/shared/src/server";
-
-export const cloudConfigSchema = z.object({
-  plan: z.enum(["Hobby", "Pro", "Team", "Enterprise"]).optional(),
-  monthlyObservationLimit: z.number().int().positive().optional(),
-  // used for table and dashboard queries
-  defaultLookBackDays: z.number().int().positive().optional(),
-});
->>>>>>> 87fd20ec
 
 const staticProviders: Provider[] = [
   CredentialsProvider({
@@ -375,21 +363,6 @@
                     },
                   ),
                   emailVerified: dbUser.emailVerified?.toISOString(),
-<<<<<<< HEAD
-=======
-                  projects: dbUser.projectMemberships.map((membership) => ({
-                    id: membership.project.id,
-                    name: membership.project.name,
-                    role: membership.role,
-                    cloudConfig: {
-                      defaultLookBackDays:
-                        cloudConfigSchema
-                          .nullish()
-                          .parse(membership.project.cloudConfig)
-                          ?.defaultLookBackDays ?? null,
-                    },
-                  })),
->>>>>>> 87fd20ec
                   featureFlags: parseFlags(dbUser.featureFlags),
                 }
               : null,
